from typing import Union

import numpy as np
from ciftools.binary import BinaryCIFWriter
from ciftools.writer.base import OutputStream
<<<<<<< HEAD
from db.models import VolumeSliceData, VolumeMetadata
=======
from db.interface.i_preprocessed_db import ProcessedVolumeSliceData, MeshesData
from db.interface.i_preprocessed_medatada import IPreprocessedMetadata
>>>>>>> 5bdd923b

from app.core.models import GridSliceBox
from app.serialization.data.volume_info import VolumeInfo
from app.serialization.data.segment_set_table import SegmentSetTable
from app.serialization.data.meshes_for_cif import MeshesForCif

from app.serialization.volume_cif_categories.volume_data_3d_info import CategoryWriterProvider_VolumeData3dInfo
from app.serialization.volume_cif_categories.volume_data_3d import CategoryWriterProvider_VolumeData3d
from app.serialization.volume_cif_categories.segmentation_table import CategoryWriterProvider_SegmentationDataTable
from app.serialization.volume_cif_categories.segmentation_data_3d import CategoryWriterProvider_SegmentationData3d
from app.serialization.volume_cif_categories.meshes import CategoryWriterProvider_Mesh, CategoryWriterProvider_MeshVertex, CategoryWriterProvider_MeshTriangle

from app.core.timing import Timing


class ConverterOutputStream(OutputStream):
    result_binary: bytes = b''
    result_text: str = ""

    def write_string(self, data: str) -> bool:
        self.result_text = data
        return True

    def write_binary(self, data: bytes) -> bool:
        self.result_binary = data
        return True


def get_bytes_from_cif_writer(writer: BinaryCIFWriter) -> bytes:
    writer.encode()
    output_stream = ConverterOutputStream()
    writer.flush(output_stream)
    return output_stream.result_binary


def serialize_volume_slice(
    slice: VolumeSliceData, metadata: VolumeMetadata, box: GridSliceBox
) -> Union[bytes, str]:  # TODO: add binary cif to the project
    writer = BinaryCIFWriter("volume_server")

    writer.start_data_block("SERVER")
    # NOTE: the SERVER category left empty for now
    # TODO: create new category with request and responce info (e.g. query region, timing info, etc.)
    # writer.write_category(volume_info_category, [volume_info])

    volume_info = VolumeInfo(name="volume", metadata=metadata, box=box)
    volume_info_category = CategoryWriterProvider_VolumeData3dInfo()

    # volume
    if "volume_slice" in slice:
        writer.start_data_block("volume")  # Currently needs to be EM for
        writer.write_category(volume_info_category, [volume_info])

        data_category = CategoryWriterProvider_VolumeData3d()
        writer.write_category(data_category, [np.ravel(slice["volume_slice"])])

    # segmentation
    if "segmentation_slice" in slice and slice["segmentation_slice"]["category_set_ids"] is not None:
        writer.start_data_block("segmentation_data")
        writer.write_category(volume_info_category, [volume_info])

        segmentation = slice["segmentation_slice"]

        # table
        set_dict = segmentation["category_set_dict"]
        segment_set_table = SegmentSetTable.from_dict(set_dict)
        table_writer_provider = CategoryWriterProvider_SegmentationDataTable()
        writer.write_category(table_writer_provider, [segment_set_table])

        # 3d_ids
        # uint32
        ids_writer_provider = CategoryWriterProvider_SegmentationData3d()
        writer.write_category(ids_writer_provider, [np.ravel(segmentation["category_set_ids"])])

    # binary = True
    # writer.encode()
    # output_stream = ConverterOutputStream()
    # writer.flush(output_stream)
    # return output_stream.result_binary if binary else output_stream.result_text
    return get_bytes_from_cif_writer(writer)


def serialize_volume_info(metadata: IPreprocessedMetadata, box: GridSliceBox) -> bytes:
    writer = BinaryCIFWriter("volume_server")

    writer.start_data_block("volume_info")
    volume_info = VolumeInfo(name="volume", metadata=metadata, box=box)
    writer.write_category(CategoryWriterProvider_VolumeData3dInfo(), [volume_info])

    return get_bytes_from_cif_writer(writer)


def serialize_meshes(meshes: MeshesData,  metadata: IPreprocessedMetadata, box: GridSliceBox) -> bytes:
    with Timing('  prepare meshes for cif'):
        meshes_for_cif = MeshesForCif(meshes)

    with Timing('  write categories'):
        writer = BinaryCIFWriter("volume_server")

        writer.start_data_block("volume_info")
        volume_info = VolumeInfo(name="volume", metadata=metadata, box=box)
        writer.write_category(CategoryWriterProvider_VolumeData3dInfo(), [volume_info])

        writer.start_data_block("meshes")
        writer.write_category(CategoryWriterProvider_Mesh(), [meshes_for_cif])
        writer.write_category(CategoryWriterProvider_MeshVertex(), [meshes_for_cif])
        writer.write_category(CategoryWriterProvider_MeshTriangle(), [meshes_for_cif])

<<<<<<< HEAD
def serialize_meshes(
    preprocessed_volume: VolumeSliceData,
    metadata: VolumeMetadata,
    downsampling: int,
    grid_size: list[int],
) -> Union[bytes, str]:
    pass
=======
    with Timing('  get bytes'):
        bcif = get_bytes_from_cif_writer(writer)
    return bcif
>>>>>>> 5bdd923b
<|MERGE_RESOLUTION|>--- conflicted
+++ resolved
@@ -3,12 +3,7 @@
 import numpy as np
 from ciftools.binary import BinaryCIFWriter
 from ciftools.writer.base import OutputStream
-<<<<<<< HEAD
-from db.models import VolumeSliceData, VolumeMetadata
-=======
-from db.interface.i_preprocessed_db import ProcessedVolumeSliceData, MeshesData
-from db.interface.i_preprocessed_medatada import IPreprocessedMetadata
->>>>>>> 5bdd923b
+from db.models import VolumeSliceData, VolumeMetadata, MeshesData
 
 from app.core.models import GridSliceBox
 from app.serialization.data.volume_info import VolumeInfo
@@ -91,7 +86,7 @@
     return get_bytes_from_cif_writer(writer)
 
 
-def serialize_volume_info(metadata: IPreprocessedMetadata, box: GridSliceBox) -> bytes:
+def serialize_volume_info(metadata: VolumeMetadata, box: GridSliceBox) -> bytes:
     writer = BinaryCIFWriter("volume_server")
 
     writer.start_data_block("volume_info")
@@ -101,7 +96,7 @@
     return get_bytes_from_cif_writer(writer)
 
 
-def serialize_meshes(meshes: MeshesData,  metadata: IPreprocessedMetadata, box: GridSliceBox) -> bytes:
+def serialize_meshes(meshes: MeshesData,  metadata: VolumeMetadata, box: GridSliceBox) -> bytes:
     with Timing('  prepare meshes for cif'):
         meshes_for_cif = MeshesForCif(meshes)
 
@@ -117,16 +112,6 @@
         writer.write_category(CategoryWriterProvider_MeshVertex(), [meshes_for_cif])
         writer.write_category(CategoryWriterProvider_MeshTriangle(), [meshes_for_cif])
 
-<<<<<<< HEAD
-def serialize_meshes(
-    preprocessed_volume: VolumeSliceData,
-    metadata: VolumeMetadata,
-    downsampling: int,
-    grid_size: list[int],
-) -> Union[bytes, str]:
-    pass
-=======
     with Timing('  get bytes'):
         bcif = get_bytes_from_cif_writer(writer)
     return bcif
->>>>>>> 5bdd923b
