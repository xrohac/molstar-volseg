--- conflicted
+++ resolved
@@ -92,16 +92,6 @@
                 await repr.commit();
             }
 
-<<<<<<< HEAD
-            repr
-                .to(volume)
-                .apply(StateTransforms.Representation.VolumeRepresentation3D, createVolumeRepresentationParams(this.plugin, volumeData, {
-                    type: 'isosurface',
-                    typeParams: { alpha: 0.2, isoValue: Volume.adjustedIsoValue(volumeData, isoLevel.value, isoLevel.kind), tryUseGpu: false  },
-                    color: 'uniform',
-                    colorParams: { value: Color(0x121212) }
-                }));
-=======
             // LATTICE SEGMENTATION
             if (hasLattices) {
                 const latticeUrl = API2.latticeUrl(source, entryId, segmentationId, null, MAX_VOXELS);
@@ -111,7 +101,6 @@
                 // Debugging.logCifOverview(cif.data!, latticeUrl);
                 const latticeBlock = cif.data!.blocks.find(b => b.header === 'SEGMENTATION_DATA');
                 // TODO download and parse cif without changing state tree?
->>>>>>> aebec975
 
                 this.segmentation = await LatticeSegmentation.fromCifBlock(latticeBlock!);
 
